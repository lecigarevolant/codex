import type { ReviewDecision } from "./review.js";
import type { ApplyPatchCommand, ApprovalPolicy } from "../../approvals.js";
import type { AppConfig } from "../config.js";
import type {
  ResponseFunctionToolCall,
  ResponseInputItem,
  ResponseItem,
} from "openai/resources/responses/responses.mjs";
import type { Reasoning } from "openai/resources.mjs";

import { log, isLoggingEnabled } from "./log.js";
import { OPENAI_BASE_URL, OPENAI_TIMEOUT_MS } from "../config.js";
import { parseToolCallArguments } from "../parsers.js";
import {
  ORIGIN,
  CLI_VERSION,
  getSessionId,
  setCurrentModel,
  setSessionId,
} from "../session.js";
import { handleExecCommand } from "./handle-exec-command.js";
import { randomUUID } from "node:crypto";
import OpenAI, { APIConnectionTimeoutError } from "openai";

// Wait time before retrying after rate limit errors (ms).
const RATE_LIMIT_RETRY_WAIT_MS = parseInt(
  process.env["OPENAI_RATE_LIMIT_RETRY_WAIT_MS"] || "2500",
  10,
);

// Define more specific types for our tool calls
type ResponseWebSearchCall = ResponseItem & {
  type: "web_search_call";
  id: string;
};

/**
 * Interface for handling different types of tool calls from the model.
 * Each handler knows how to process a specific type of tool call and
 * produce response input items for the next turn.
 */
interface ToolHandler<T extends ResponseItem> {
  /** Return true if this item belongs to the handler. */
  canHandle(item: ResponseItem): item is T;

  /**
   * Do the side-effect (run command, query DB, etc.) and return the
   * ResponseInputItems that constitute the "tool output".
   */
  handle(item: T): Promise<Array<ResponseInputItem>>;
}

/**
 * Handles function calls like 'shell' commands
 */
class FunctionCallHandler implements ToolHandler<ResponseItem> {
  constructor(private agentLoop: AgentLoop) {}

  canHandle(item: ResponseItem): item is ResponseItem {
    return item.type === "function_call";
  }

  async handle(item: ResponseItem): Promise<Array<ResponseInputItem>> {
    // Cast to ResponseFunctionToolCall for handleFunctionCall
    return this.agentLoop.handleFunctionCall(item as ResponseFunctionToolCall);
  }
}

/**
 * Handles web search calls
 */
class WebSearchHandler implements ToolHandler<ResponseWebSearchCall> {
  canHandle(item: ResponseItem): item is ResponseWebSearchCall {
    return item.type === "web_search_call";
  }

  async handle(item: ResponseWebSearchCall): Promise<Array<ResponseInputItem>> {
    if (isLoggingEnabled()) {
      log(`WebSearchHandler: Handling web_search_call ID: ${item.id}`);
    }

    // Web search calls don't need an explicit response like function calls do
    // The OpenAI API handles these automatically
    return [];
  }
}

export type CommandConfirmation = {
  review: ReviewDecision;
  applyPatch?: ApplyPatchCommand | undefined;
  customDenyMessage?: string;
  explanation?: string;
};

const alreadyProcessedResponses = new Set();

type AgentLoopParams = {
  model: string;
  config?: AppConfig;
  instructions?: string;
  approvalPolicy: ApprovalPolicy;
  onItem: (item: ResponseItem) => void;
  onLoading: (loading: boolean) => void;

  /** Extra writable roots to use with sandbox execution. */
  additionalWritableRoots: ReadonlyArray<string>;

  /** Called when the command is not auto-approved to request explicit user review. */
  getCommandConfirmation: (
    command: Array<string>,
    applyPatch: ApplyPatchCommand | undefined,
  ) => Promise<CommandConfirmation>;
  onLastResponseId: (lastResponseId: string) => void;
};

export class AgentLoop {
  private model: string;
  private instructions?: string;
  private approvalPolicy: ApprovalPolicy;
  private config: AppConfig;
  private additionalWritableRoots: ReadonlyArray<string>;

  // Using `InstanceType<typeof OpenAI>` sidesteps typing issues with the OpenAI package under
  // the TS 5+ `moduleResolution=bundler` setup. OpenAI client instance. We keep the concrete
  // type to avoid sprinkling `any` across the implementation while still allowing paths where
  // the OpenAI SDK types may not perfectly match. The `typeof OpenAI` pattern captures the
  // instance shape without resorting to `any`.
  private oai: OpenAI;

  private onItem: (item: ResponseItem) => void;
  private onLoading: (loading: boolean) => void;
  private getCommandConfirmation: (
    command: Array<string>,
    applyPatch: ApplyPatchCommand | undefined,
  ) => Promise<CommandConfirmation>;
  private onLastResponseId: (lastResponseId: string) => void;

  /**
   * A reference to the currently active stream returned from the OpenAI
   * client. We keep this so that we can abort the request if the user decides
   * to interrupt the current task (e.g. via the escape hot‑key).
   */
  private currentStream: unknown | null = null;
  /** Incremented with every call to `run()`. Allows us to ignore stray events
   * from streams that belong to a previous run which might still be emitting
   * after the user has canceled and issued a new command. */
  private generation = 0;
  /** AbortController for in‑progress tool calls (e.g. shell commands). */
  private execAbortController: AbortController | null = null;
  /** Set to true when `cancel()` is called so `run()` can exit early. */
  private canceled = false;
  /** Function calls that were emitted by the model but never answered because
   *  the user cancelled the run.  We keep the `call_id`s around so the *next*
   *  request can send a dummy `function_call_output` that satisfies the
   *  contract and prevents the
   *    400 | No tool output found for function call …
   *  error from OpenAI. */
  private pendingAborts: Set<string> = new Set();
  /** Set to true by `terminate()` – prevents any further use of the instance. */
  private terminated = false;
  /** Master abort controller – fires when terminate() is invoked. */
  private readonly hardAbort = new AbortController();

  /** Collection of tool handlers for processing different tool calls. */
  private readonly toolHandlers: Array<ToolHandler<ResponseItem>>;

  public sessionId: string;
  /*
   * Cumulative thinking time across this AgentLoop instance (ms).
   * Currently not used anywhere – comment out to keep the strict compiler
   * happy under `noUnusedLocals`.  Restore when telemetry support lands.
   */
  // private cumulativeThinkingMs = 0;
  constructor({
    model,
    instructions,
    approvalPolicy,
    // `config` used to be required.  Some unit‑tests (and potentially other
    // callers) instantiate `AgentLoop` without passing it, so we make it
    // optional and fall back to sensible defaults.  This keeps the public
    // surface backwards‑compatible and prevents runtime errors like
    // "Cannot read properties of undefined (reading 'apiKey')" when accessing
    // `config.apiKey` below.
    config,
    onItem,
    onLoading,
    getCommandConfirmation,
    onLastResponseId,
    additionalWritableRoots,
  }: AgentLoopParams & { config?: AppConfig }) {
    this.model = model;
    this.instructions = instructions;
    this.approvalPolicy = approvalPolicy;

    // If no `config` has been provided we derive a minimal stub so that the
    // rest of the implementation can rely on `this.config` always being a
    // defined object.  We purposefully copy over the `model` and
    // `instructions` that have already been passed explicitly so that
    // downstream consumers (e.g. telemetry) still observe the correct values.
    this.config =
      config ??
      ({
        model,
        instructions: instructions ?? "",
      } as AppConfig);
    this.additionalWritableRoots = additionalWritableRoots;
    this.onItem = onItem;
    this.onLoading = onLoading;
    this.getCommandConfirmation = getCommandConfirmation;
    this.onLastResponseId = onLastResponseId;
    this.sessionId = getSessionId() || randomUUID().replaceAll("-", "");
    // Configure OpenAI client with optional timeout (ms) from environment
    const timeoutMs = OPENAI_TIMEOUT_MS;
    const apiKey = this.config.apiKey ?? process.env["OPENAI_API_KEY"] ?? "";
    this.oai = new OpenAI({
      // The OpenAI JS SDK only requires `apiKey` when making requests against
      // the official API.  When running unit‑tests we stub out all network
      // calls so an undefined key is perfectly fine.  We therefore only set
      // the property if we actually have a value to avoid triggering runtime
      // errors inside the SDK (it validates that `apiKey` is a non‑empty
      // string when the field is present).
      ...(apiKey ? { apiKey } : {}),
      baseURL: OPENAI_BASE_URL,
      defaultHeaders: {
        originator: ORIGIN,
        version: CLI_VERSION,
        session_id: this.sessionId,
      },
      ...(timeoutMs !== undefined ? { timeout: timeoutMs } : {}),
    });

    setSessionId(this.sessionId);
    setCurrentModel(this.model);

    // Initialize tool handlers
    this.toolHandlers = [
      new FunctionCallHandler(this),
      new WebSearchHandler(),
      // Add more handlers as needed
    ];

    this.hardAbort.signal.addEventListener(
      "abort",
      () => this.execAbortController?.abort(),
      { once: true },
    );
  }

  public async handleFunctionCall(
    item: ResponseFunctionToolCall,
  ): Promise<Array<ResponseInputItem>> {
    // If the agent has been canceled in the meantime we should not perform any
    // additional work. Returning an empty array ensures that we neither execute
    // the requested tool call nor enqueue any follow‑up input items. This keeps
    // the cancellation semantics intuitive for users – once they interrupt a
    // task no further actions related to that task should be taken.
    if (this.canceled) {
      return [];
    }
    // ---------------------------------------------------------------------
    // Normalise the function‑call item into a consistent shape regardless of
    // whether it originated from the `/responses` or the `/chat/completions`
    // endpoint – their JSON differs slightly.
    // ---------------------------------------------------------------------

    const isChatStyle =
      // The chat endpoint nests function details under a `function` key.
      // We conservatively treat the presence of this field as a signal that
      // we are dealing with the chat format.
      // eslint-disable-next-line @typescript-eslint/no-explicit-any
      (item as any).function != null;

    const name: string | undefined = isChatStyle
      ? // eslint-disable-next-line @typescript-eslint/no-explicit-any
        (item as any).function?.name
      : // eslint-disable-next-line @typescript-eslint/no-explicit-any
        (item as any).name;

    const rawArguments: string | undefined = isChatStyle
      ? // eslint-disable-next-line @typescript-eslint/no-explicit-any
        (item as any).function?.arguments
      : // eslint-disable-next-line @typescript-eslint/no-explicit-any
        (item as any).arguments;

    // The OpenAI "function_call" item may have either `call_id` (responses
    // endpoint) or `id` (chat endpoint).  Prefer `call_id` if present but fall
    // back to `id` to remain compatible.
    // eslint-disable-next-line @typescript-eslint/no-explicit-any
    const callId: string = (item as any).call_id ?? (item as any).id;

    const args = parseToolCallArguments(rawArguments ?? "{}");
    if (isLoggingEnabled()) {
      log(
        `handleFunctionCall(): name=${
          name ?? "undefined"
        } callId=${callId} args=${rawArguments}`,
      );
    }

    if (args == null) {
      const outputItem: ResponseInputItem.FunctionCallOutput = {
        type: "function_call_output",
        call_id: callId, // Use normalized callId for consistency
        output: `invalid arguments: ${rawArguments}`,
      };
      return [outputItem];
    }

    const outputItem: ResponseInputItem.FunctionCallOutput = {
      type: "function_call_output",
      // `call_id` is mandatory – ensure we never send `undefined` which would
      // trigger the "No tool output found…" 400 from the API. Use normalized callId.
      call_id: callId,
      output: "no function found",
    };

    // We intentionally *do not* remove this `callId` from the `pendingAborts`
    // set right away.  The output produced below is only queued up for the
    // *next* request to the OpenAI API – it has not been delivered yet.  If
    // the user presses ESC‑ESC (i.e. invokes `cancel()`) in the small window
    // between queuing the result and the actual network call, we need to be
    // able to surface a synthetic `function_call_output` marked as
    // "aborted".  Keeping the ID in the set until the run concludes
    // successfully lets the next `run()` differentiate between an aborted
    // tool call (needs the synthetic output) and a completed one (cleared
    // below in the `flush()` helper).

    // used to tell model to stop if needed
    const additionalItems: Array<ResponseInputItem> = [];

    // TODO: allow arbitrary function calls (beyond shell/container.exec)
    if (name === "container.exec" || name === "shell") {
      const {
        outputText,
        metadata,
        additionalItems: additionalItemsFromExec,
      } = await handleExecCommand(
        args,
        this.config,
        this.approvalPolicy,
        this.additionalWritableRoots,
        this.getCommandConfirmation,
        this.execAbortController?.signal,
      );
      outputItem.output = JSON.stringify({ output: outputText, metadata });

      if (additionalItemsFromExec) {
        additionalItems.push(...additionalItemsFromExec);
      }
    }

    return [outputItem, ...additionalItems];
  }

  // Add a debug logging helper that can handle large objects
  private debugLog = (message: string, obj?: unknown) => {
    if (!isLoggingEnabled()) {
      return;
    }

    try {
      if (obj) {
        const stringified =
          typeof obj === "string" ? obj : JSON.stringify(obj, null, 2);
        log(`${message}: ${stringified}`);
      } else {
        log(message);
      }
    } catch (err) {
      log(`${message}: [Error stringifying object: ${err}]`);
    }
  };

  /**
   * Process *all* tool calls contained in `responseItems` in the order they
   * appeared. Returns the items to feed into the next OpenAI call.
   */
  private async processToolCalls(
    responseItems: Array<ResponseItem>,
    stageItem: (i: ResponseItem) => void,
  ): Promise<Array<ResponseInputItem>> {
    const nextTurn: Array<ResponseInputItem> = [];

    this.debugLog(
      `Processing ${responseItems.length} response items for tool calls`,
    );

    for (const item of responseItems) {
      // Always surface the raw item to the UI.
      stageItem(item);

      // Find a handler that can process the item (first match wins).
      const handler = this.toolHandlers.find((h) => h.canHandle(item));
      if (!handler) {
        continue;
      }

      // Prevent duplicate execution if we have already handled this call_id.
      // eslint-disable-next-line @typescript-eslint/no-explicit-any
      const callId = (item as any).call_id ?? (item as any).id;
      if (!callId || alreadyProcessedResponses.has(callId)) {
        continue;
      }
      alreadyProcessedResponses.add(callId);

      // Execute tool side-effect -> gather ResponseInputItems.
      // eslint-disable-next-line no-await-in-loop
      const produced = await handler.handle(item as never);
      nextTurn.push(...produced);
    }

    this.debugLog(`Generated ${nextTurn.length} input items from tool calls`);
    return nextTurn;
  }

  public async run(
    input: Array<ResponseInputItem>,
    previousResponseId: string = "",
  ): Promise<void> {
    // ---------------------------------------------------------------------
    // Top‑level error wrapper so that known transient network issues like
    // `ERR_STREAM_PREMATURE_CLOSE` do not crash the entire CLI process.
    // Instead we surface the failure to the user as a regular system‑message
    // and terminate the current run gracefully. The calling UI can then let
    // the user retry the request if desired.
    // ---------------------------------------------------------------------

    try {
      if (this.terminated) {
        throw new Error("AgentLoop has been terminated");
      }
      // Record when we start "thinking" so we can report accurate elapsed time.
      const thisGeneration = ++this.generation;

      // Reset cancellation flag and stream for a fresh run.
      this.canceled = false;
      this.currentStream = null;

      // Create a fresh AbortController for this run so that tool calls from a
      // previous run do not accidentally get signalled.
      this.execAbortController = new AbortController();
      if (isLoggingEnabled()) {
        log(
          `AgentLoop.run(): new execAbortController created (${this.execAbortController.signal}) for generation ${this.generation}`,
        );
      }
      // NOTE: We no longer (re‑)attach an `abort` listener to `hardAbort` here.
      // A single listener that forwards the `abort` to the current
      // `execAbortController` is installed once in the constructor. Re‑adding a
      // new listener on every `run()` caused the same `AbortSignal` instance to
      // accumulate listeners which in turn triggered Node's
      // `MaxListenersExceededWarning` after ten invocations.

      let lastResponseId: string = previousResponseId;

      // If there are unresolved function calls from a previously cancelled run
      // we have to emit dummy tool outputs so that the API no longer expects
      // them.  We prepend them to the user‑supplied input so they appear
      // first in the conversation turn.
      const abortOutputs: Array<ResponseInputItem> = [];
      if (this.pendingAborts.size > 0) {
        for (const id of this.pendingAborts) {
          abortOutputs.push({
            type: "function_call_output",
            call_id: id,
            output: JSON.stringify({
              output: "aborted",
              metadata: { exit_code: 1, duration_seconds: 0 },
            }),
          } as ResponseInputItem.FunctionCallOutput);
        }
        // Once converted the pending list can be cleared.
        this.pendingAborts.clear();
      }

      let turnInput = [...abortOutputs, ...input];

      this.onLoading(true);

      const staged: Array<ResponseItem | undefined> = [];
      const stageItem = (item: ResponseItem) => {
        // Ignore any stray events that belong to older generations.
        if (thisGeneration !== this.generation) {
          return;
        }

        // Store the item so the final flush can still operate on a complete list.
        // We'll nil out entries once they're delivered.
        const idx = staged.push(item) - 1;

        // Instead of emitting synchronously we schedule a short‑delay delivery.
        // This accomplishes two things:
        //   1. The UI still sees new messages almost immediately, creating the
        //      perception of real‑time updates.
        //   2. If the user calls `cancel()` in the small window right after the
        //      item was staged we can still abort the delivery because the
        //      generation counter will have been bumped by `cancel()`.
        setTimeout(() => {
          if (
            thisGeneration === this.generation &&
            !this.canceled &&
            !this.hardAbort.signal.aborted
          ) {
            this.onItem(item);
            // Mark as delivered so flush won't re-emit it
            staged[idx] = undefined;
          }
        }, 10);
      };

      while (turnInput.length > 0) {
        if (this.canceled || this.hardAbort.signal.aborted) {
          this.onLoading(false);
          return;
        }
        // send request to openAI
        for (const item of turnInput) {
          stageItem(item as ResponseItem);
        }
        // Send request to OpenAI with retry on timeout
        let stream;

        // Retry loop for transient errors. Up to MAX_RETRIES attempts.
        const MAX_RETRIES = 5;
        for (let attempt = 1; attempt <= MAX_RETRIES; attempt++) {
          try {
            let reasoning: Reasoning | undefined;
            if (this.model.startsWith("o")) {
              reasoning = { effort: "high" };
              if (this.model === "o3" || this.model === "o4-mini") {
                reasoning.summary = "auto";
              }
            }
            const prefix = `


You are operating as and within the Codex CLI, a terminal-based agentic coding assistant built by OpenAI. It wraps OpenAI models to enable natural language interaction with a local codebase. You are expected to be precise, safe, and helpful.

You can:
- Receive user prompts, project context, and files.
- Stream responses and emit function calls (e.g., shell commands, code edits).
- Apply patches, run commands, and manage user approvals based on policy.
- Work inside a sandboxed, git-backed workspace with rollback support.
- Log telemetry so sessions can be replayed or inspected later.
- More details on your functionality are available at \`codex --help\`
- Use the web.search tool to search the web for current information.


The Codex CLI is open-sourced. Don't confuse yourself with the old Codex language model built by OpenAI many moons ago (this is understandably top of mind for you!). Within this context, Codex refers to the open-source agentic coding interface.

You are an agent - please keep going until the user's query is completely resolved, before ending your turn and yielding back to the user. Only terminate your turn when you are sure that the problem is solved. If you are not sure about file content or codebase structure pertaining to the user's request, use your tools to read files and gather the relevant information: do NOT guess or make up an answer.

Please resolve the user's task by editing and testing the code files in your current code execution session. You are a deployed coding agent. Your session allows for you to modify and run code. The repo(s) are already cloned in your working directory, and you must fully solve the problem for your answer to be considered correct.

You MUST adhere to the following criteria when executing the task:
- Working on the repo(s) in the current environment is allowed, even if they are proprietary.
- Analyzing code for vulnerabilities is allowed.
- Showing user code and tool call details is allowed.
- Use the web.search tool to search the web for current information when you need to access up-to-date documentation, recent developments, or any information that might have changed since your training data cutoff. This is especially important for questions about new technologies, current events, or evolving software libraries.
- User instructions may overwrite the *CODING GUIDELINES* section in this developer message.
- Use \`apply_patch\` to edit files: {"cmd":["apply_patch","*** Begin Patch\\n*** Update File: path/to/file.py\\n@@ def example():\\n-  pass\\n+  return 123\\n*** End Patch"]}
- If completing the user's task requires writing or modifying files:
    - Your code and final answer should follow these *CODING GUIDELINES*:
        - Fix the problem at the root cause rather than applying surface-level patches, when possible.
        - Avoid unneeded complexity in your solution.
            - Ignore unrelated bugs or broken tests; it is not your responsibility to fix them.
        - Update documentation as necessary.
        - Keep changes consistent with the style of the existing codebase. Changes should be minimal and focused on the task.
            - Use \`git log\` and \`git blame\` to search the history of the codebase if additional context is required; internet access is disabled.
        - NEVER add copyright or license headers unless specifically requested.
        - You do not need to \`git commit\` your changes; this will be done automatically for you.
        - If there is a .pre-commit-config.yaml, use \`pre-commit run --files ...\` to check that your changes pass the pre-commit checks. However, do not fix pre-existing errors on lines you didn't touch.
            - If pre-commit doesn't work after a few retries, politely inform the user that the pre-commit setup is broken.
        - Once you finish coding, you must
            - Check \`git status\` to sanity check your changes; revert any scratch files or changes.
            - Remove all inline comments you added as much as possible, even if they look normal. Check using \`git diff\`. Inline comments must be generally avoided, unless active maintainers of the repo, after long careful study of the code and the issue, will still misinterpret the code without the comments.
            - Check if you accidentally add copyright or license headers. If so, remove them.
            - Try to run pre-commit if it is available.
            - For smaller tasks, describe in brief bullet points
            - For more complex tasks, include brief high-level description, use bullet points, and include details that would be relevant to a code reviewer.
- If completing the user's task DOES NOT require writing or modifying files (e.g., the user asks a question about the code base):
    - Respond in a friendly tune as a remote teammate, who is knowledgeable, capable and eager to help with coding.
- When your task involves writing or modifying files:
    - Do NOT tell the user to "save the file" or "copy the code into a file" if you already created or modified the file using \`apply_patch\`. Instead, reference the file as already saved.
    - Do NOT show the full contents of large files you have already written, unless the user explicitly asks for them.`;

            const mergedInstructions = [prefix, this.instructions]
              .filter(Boolean)
              .join("\n");
            if (isLoggingEnabled()) {
              // Only log the full instructions when DEBUG_VERBOSE=1 is set
              const debugVerbose =
                process.env["DEBUG_VERBOSE"] === "1" ||
                process.env["DEBUG_VERBOSE"] === "true";

              if (debugVerbose) {
                log(
                  `instructions (length ${mergedInstructions.length}): ${mergedInstructions}`,
                );
              } else {
                // Just log the length and any custom instructions (not the prefix)
                const customInstructions = this.instructions
                  ? `Custom instructions: ${this.instructions.substring(
                      0,
                      100,
                    )}${this.instructions.length > 100 ? "..." : ""}`
                  : "No custom instructions";
                log(
                  `instructions (length ${mergedInstructions.length}): [PREFIX OMITTED] ${customInstructions}`,
                );
              }
            }

            // Log the request parameters
            const requestParams = {
              model: this.model,
              instructions: `[length: ${mergedInstructions.length}]`,
              previous_response_id: lastResponseId || undefined,
              input: turnInput,
              stream: true,
              parallel_tool_calls: true,
              reasoning,
              tools: [
                {
                  type: "function",
                  name: "shell",
                  description: "Runs a shell command, and returns its output.",
                  strict: false, // Consider setting to true if schema adheres
                  parameters: {
                    type: "object",
                    properties: {
                      command: { type: "array", items: { type: "string" } },
                      workdir: {
                        type: "string",
                        description: "The working directory for the command.",
                      },
                      timeout: {
                        type: "number",
                        description:
                          "The maximum time to wait for the command to complete in milliseconds.",
                      },
                    },
                    required: ["command"],
                    additionalProperties: false,
                  },
                },
                {
                  type: "web_search_preview_2025_03_11",
                  user_location: {
                    type: "approximate",
                    country: "GB",
                    city: "London",
                    timezone: "Europe/London",
                  },
                  search_context_size: "high",
                },
              ],
            };

            this.debugLog("OpenAI request parameters", requestParams);

            // eslint-disable-next-line no-await-in-loop
            stream = await this.oai.responses.create({
              model: this.model,
              instructions: mergedInstructions,
              previous_response_id: lastResponseId || undefined,
              input: turnInput,
              stream: true,
              parallel_tool_calls: true,
              reasoning,
              ...(this.config.flexMode ? { service_tier: "flex" } : {}),
              tools: [
                {
                  type: "function",
                  name: "shell",
                  description: "Runs a shell command, and returns its output.",
                  strict: false, // Consider setting to true if schema adheres
                  parameters: {
                    type: "object",
                    properties: {
                      command: { type: "array", items: { type: "string" } },
                      workdir: {
                        type: "string",
                        description: "The working directory for the command.",
                      },
                      timeout: {
                        type: "number",
                        description:
                          "The maximum time to wait for the command to complete in milliseconds.",
                      },
                    },
                    required: ["command"],
                    additionalProperties: false,
                  },
                },
                {
                  type: "web_search_preview_2025_03_11",
                  user_location: {
                    type: "approximate",
                    country: "GB",
                    city: "London",
                    timezone: "Europe/London",
                  },
                  search_context_size: "high",
                },
              ],
            });
            break; // Exit retry loop on success
          } catch (error) {
            const isTimeout = error instanceof APIConnectionTimeoutError;
            // Lazily look up the APIConnectionError class at runtime to
            // accommodate the test environment's minimal OpenAI mocks which
            // do not define the class.  Falling back to `false` when the
            // export is absent ensures the check never throws.
            // eslint-disable-next-line @typescript-eslint/no-explicit-any
            const ApiConnErrCtor = (OpenAI as any).APIConnectionError as  // eslint-disable-next-line @typescript-eslint/no-explicit-any
              | (new (...args: any) => Error)
              | undefined;
            const isConnectionError = ApiConnErrCtor
              ? error instanceof ApiConnErrCtor
              : false;
            // eslint-disable-next-line @typescript-eslint/no-explicit-any
            const errCtx = error as any;
            const status =
              errCtx?.status ?? errCtx?.httpStatus ?? errCtx?.statusCode;
            const isServerError = typeof status === "number" && status >= 500;
            if (
              (isTimeout || isServerError || isConnectionError) &&
              attempt < MAX_RETRIES
            ) {
              log(
                `OpenAI request failed (attempt ${attempt}/${MAX_RETRIES}), retrying...`,
              );
              // eslint-disable-next-line no-await-in-loop
              await new Promise((resolve) =>
                setTimeout(resolve, 1000 * attempt),
              ); // Simple exponential backoff
              continue;
            }

            const isTooManyTokensError =
              (errCtx.param === "max_tokens" ||
                (typeof errCtx.message === "string" &&
                  /max_tokens is too large/i.test(errCtx.message))) &&
              errCtx.type === "invalid_request_error";

            if (isTooManyTokensError) {
              this.onItem({
                id: `error-${Date.now()}`,
                type: "message",
                role: "system",
                content: [
                  {
                    type: "input_text",
                    text: "⚠️  The current request exceeds the maximum context length supported by the chosen model. Please shorten the conversation, run /clear, or switch to a model with a larger context window and try again.",
                  },
                ],
              });
              this.onLoading(false);
              return;
            }

            const isRateLimit =
              status === 429 ||
              errCtx.code === "rate_limit_exceeded" ||
              errCtx.type === "rate_limit_exceeded" ||
              /rate limit/i.test(errCtx.message ?? "");
            if (isRateLimit) {
              if (attempt < MAX_RETRIES) {
                // Exponential backoff: base wait * 2^(attempt-1), or use suggested retry time
                // if provided.
                let delayMs = RATE_LIMIT_RETRY_WAIT_MS * 2 ** (attempt - 1);

                // Parse suggested retry time from error message, e.g., "Please try again in 1.3s"
                const msg = errCtx?.message ?? "";
                const m = /(?:retry|try) again in ([\d.]+)s/i.exec(msg);
                if (m && m[1]) {
                  const suggested = parseFloat(m[1]) * 1000;
                  if (!Number.isNaN(suggested)) {
                    delayMs = suggested;
                  }
                }
                log(
                  `OpenAI rate limit exceeded (attempt ${attempt}/${MAX_RETRIES}), retrying in ${Math.round(
                    delayMs,
                  )} ms...`,
                );
                // eslint-disable-next-line no-await-in-loop
                await new Promise((resolve) => setTimeout(resolve, delayMs));
                continue;
              } else {
                // We have exhausted all retry attempts. Surface a message so the user understands
                // why the request failed and can decide how to proceed (e.g. wait and retry later
                // or switch to a different model / account).

                const errorDetails = [
                  `Status: ${status || "unknown"}`,
                  `Code: ${errCtx.code || "unknown"}`,
                  `Type: ${errCtx.type || "unknown"}`,
                  `Message: ${errCtx.message || "unknown"}`,
                ].join(", ");

                this.onItem({
                  id: `error-${Date.now()}`,
                  type: "message",
                  role: "system",
                  content: [
                    {
                      type: "input_text",
                      text: `⚠️  Rate limit reached after ${MAX_RETRIES} attempts. Error details: ${errorDetails}. Please try again later.`, // Added attempt count
                    },
                  ],
                });

                this.onLoading(false);
                return;
              }
            }

            const isClientError =
              (typeof status === "number" &&
                status >= 400 &&
                status < 500 &&
                status !== 429) ||
              errCtx.code === "invalid_request_error" ||
              errCtx.type === "invalid_request_error";
            if (isClientError) {
              this.onItem({
                id: `error-${Date.now()}`,
                type: "message",
                role: "system",
                content: [
                  {
                    type: "input_text",
                    // Surface the request ID when it is present on the error so users
                    // can reference it when contacting support or inspecting logs.
                    text: (() => {
                      const reqId =
                        (
                          errCtx as Partial<{
                            request_id?: string;
                            requestId?: string;
                          }>
                        )?.request_id ??
                        (
                          errCtx as Partial<{
                            request_id?: string;
                            requestId?: string;
                          }>
                        )?.requestId;

                      const errorDetails = [
                        `Status: ${status || "unknown"}`,
                        `Code: ${errCtx.code || "unknown"}`,
                        `Type: ${errCtx.type || "unknown"}`,
                        `Message: ${errCtx.message || "unknown"}`,
                      ].join(", ");

                      return `⚠️  OpenAI rejected the request${
                        reqId ? ` (request ID: ${reqId})` : ""
                      }. Error details: ${errorDetails}. Please verify your settings and try again.`;
                    })(),
                  },
                ],
              });
              this.onLoading(false);
              return;
            }
            // If it's none of the handled errors, re-throw
            throw error;
          }
        } // End retry loop

        // Clear turn input here, preparing for potential function/tool results that will populate it
        turnInput = [];

        // If the user requested cancellation while we were awaiting the network
        // request, abort immediately before we start handling the stream.
        if (this.canceled || this.hardAbort.signal.aborted) {
          // `stream` might be defined; abort to avoid wasting tokens/server work
          try {
            (
              this.currentStream as { controller?: { abort?: () => void } }
            )?.controller?.abort?.();
          } catch {
            /* ignore */
          }
          this.onLoading(false);
          return;
        }

        // Keep track of the active stream so it can be aborted on demand.
        this.currentStream = stream;

        // guard against an undefined stream before iterating
        if (!stream) {
          // This should ideally not happen if the try/catch block above succeeded
          log(
            "AgentLoop.run(): stream is unexpectedly undefined after API call",
          );
          this.onLoading(false);
          return;
        }

        try {
          // Store the complete response output to process after the stream ends
          let finalResponseOutput: Array<ResponseItem> = [];

          // eslint-disable-next-line no-await-in-loop
          for await (const event of stream) {
            if (isLoggingEnabled()) {
              log(`AgentLoop.run(): response event ${event.type}`);
              // Add detailed event logging
              this.debugLog(`Response event details`, event);
            }

            // Process and surface each item (emit immediately for UI updates)
            if (event.type === "response.output_item.done") {
              // ... (existing code for output_item.done) ...
            } else if (event.type === "response.completed") {
              // When the whole response is completed, store its final output
              finalResponseOutput = event.response
                .output as Array<ResponseItem>;
              lastResponseId = event.response.id; // Store the final response ID
              this.onLastResponseId(event.response.id);

              // Log the complete response
              this.debugLog(`Complete response (ID: ${event.response.id})`, {
                status: event.response.status,
                outputLength: finalResponseOutput.length,
                outputTypes: finalResponseOutput
                  .map((item) => item?.type || "unknown")
                  .join(", "),
              });

              // Process all tool calls using the unified handler regardless of status
              // eslint-disable-next-line no-await-in-loop
              turnInput = await this.processToolCalls(
                finalResponseOutput,
                stageItem,
              );
            } // End of else if (event.type === "response.completed")
            // Handle other streaming events if necessary (e.g., deltas)
            // For now, focus is on processing after "response.completed"
          } // End stream processing loop
        } catch (err: unknown) {
          // Gracefully handle an abort triggered via `cancel()` so that the
          // consumer does not see an unhandled exception.
          if (err instanceof Error && err.name === "AbortError") {
            if (!this.canceled) {
              // It was aborted for some other reason; surface the error.
              throw err;
            }
            this.onLoading(false);
            return;
          }
<<<<<<< HEAD
          // Re-throw other errors
=======
          // Suppress internal stack on JSON parse failures
          if (err instanceof SyntaxError) {
            this.onItem({
              id: `error-${Date.now()}`,
              type: "message",
              role: "system",
              content: [
                {
                  type: "input_text",
                  text: "⚠️ Failed to parse streaming response (invalid JSON). Please `/clear` to reset.",
                },
              ],
            });
            this.onLoading(false);
            return;
          }
          // Handle OpenAI API quota errors
          if (
            err instanceof Error &&
            (err as { code?: string }).code === "insufficient_quota"
          ) {
            this.onItem({
              id: `error-${Date.now()}`,
              type: "message",
              role: "system",
              content: [
                {
                  type: "input_text",
                  text: "⚠️ Insufficient quota. Please check your billing details and retry.",
                },
              ],
            });
            this.onLoading(false);
            return;
          }
>>>>>>> fc1e4563
          throw err;
        } finally {
          this.currentStream = null;
        }

        // Log the inputs prepared for the *next* potential iteration
        log(
          `Inputs prepared for next turn (${turnInput.length}): ${turnInput
            .map((i) => i.type)
            .join(", ")}`,
        );

        // Add detailed logging of the next turn input
        if (turnInput.length > 0) {
          this.debugLog("Detailed next turn input", turnInput);
        }
      } // End while loop

      // Flush staged items if the run concluded successfully (i.e. the user did
      // not invoke cancel() or terminate() during the turn).
      const flush = () => {
        if (
          !this.canceled &&
          !this.hardAbort.signal.aborted &&
          thisGeneration === this.generation // Ensure flush is for the correct generation
        ) {
          // Only emit items that weren't already delivered via setTimeout in stageItem
          for (const item of staged) {
            if (item) {
              // Check if item wasn't already delivered (set to undefined)
              this.onItem(item);
            }
          }
        }

        // At this point the turn finished without the user invoking
        // `cancel()`. Any outstanding function‑calls must therefore have been
        // satisfied, so we can safely clear the set that tracks pending aborts
        // to avoid emitting duplicate synthetic outputs in subsequent runs.
        // Also clear the web search waiting state if the loop finished naturally.
        if (!this.canceled && !this.hardAbort.signal.aborted) {
          this.pendingAborts.clear();
          // NOTE: Web search state (if needed later) would be cleared here if turnInput.length === 0
        }

        // Commented out thinking time logs
        // ...

        this.onLoading(false);
      };

      // Delay flush slightly to allow a near‑simultaneous cancel() to land.
      setTimeout(flush, 30);
      // End of main logic for the run method's try block.
    } catch (err) {
      // Outer catch block for the entire run method
      // Handle known transient network/streaming issues so they do not crash the
      // CLI. We currently match Node/undici's `ERR_STREAM_PREMATURE_CLOSE`
      // error which manifests when the HTTP/2 stream terminates unexpectedly
      // (e.g. during brief network hiccups).

      const isPrematureClose =
        err instanceof Error &&
        // eslint-disable-next-line
        ((err as any).code === "ERR_STREAM_PREMATURE_CLOSE" ||
          err.message?.includes("Premature close"));

      if (isPrematureClose) {
        try {
          this.onItem({
            id: `error-${Date.now()}`,
            type: "message",
            role: "system",
            content: [
              {
                type: "input_text",
                text: "⚠️  Connection closed prematurely while waiting for the model. Please try again.",
              },
            ],
          });
        } catch {
          /* no‑op – emitting the error message is best‑effort */
        }
        this.onLoading(false);
        return;
      }

      // -------------------------------------------------------------------
      // Catch‑all handling for other network or server‑side issues so that
      // transient failures do not crash the CLI. We intentionally keep the
      // detection logic conservative to avoid masking programming errors. A
      // failure is treated as retry‑worthy/user‑visible when any of the
      // following apply:
      //   • the error carries a recognised Node.js network errno ‑ style code
      //     (e.g. ECONNRESET, ETIMEDOUT …)
      //   • the OpenAI SDK attached an HTTP `status` >= 500 indicating a
      //     server‑side problem.
      //   • the error is model specific and detected in stream.
      // If matched we emit a single system message to inform the user and
      // resolve gracefully so callers can choose to retry.
      // -------------------------------------------------------------------

      const NETWORK_ERRNOS = new Set([
        "ECONNRESET",
        "ECONNREFUSED",
        "EPIPE",
        "ENOTFOUND",
        "ETIMEDOUT",
        "EAI_AGAIN",
      ]);

      const isNetworkOrServerError = (() => {
        if (!err || typeof err !== "object") {
          return false;
        }
        // eslint-disable-next-line @typescript-eslint/no-explicit-any
        const e: any = err;

        // Direct instance check for connection errors thrown by the OpenAI SDK.
        // eslint-disable-next-line @typescript-eslint/no-explicit-any
        const ApiConnErrCtor = (OpenAI as any).APIConnectionError as  // eslint-disable-next-line @typescript-eslint/no-explicit-any
          | (new (...args: any) => Error)
          | undefined;
        if (ApiConnErrCtor && e instanceof ApiConnErrCtor) {
          return true;
        }

        if (typeof e.code === "string" && NETWORK_ERRNOS.has(e.code)) {
          return true;
        }

        // When the OpenAI SDK nests the underlying network failure inside the
        // `cause` property we surface it as well so callers do not see an
        // unhandled exception for errors like ENOTFOUND, ECONNRESET …
        if (
          e.cause &&
          typeof e.cause === "object" &&
          NETWORK_ERRNOS.has((e.cause as { code?: string }).code ?? "")
        ) {
          return true;
        }

        if (typeof e.status === "number" && e.status >= 500) {
          return true;
        }

        // Fallback to a heuristic string match so we still catch future SDK
        // variations without enumerating every errno.
        if (
          typeof e.message === "string" &&
          /network|socket|stream/i.test(e.message)
        ) {
          return true;
        }

        return false;
      })();

      if (isNetworkOrServerError) {
        try {
          const msgText =
            "⚠️  Network error while contacting OpenAI. Please check your connection and try again.";
          this.onItem({
            id: `error-${Date.now()}`,
            type: "message",
            role: "system",
            content: [
              {
                type: "input_text",
                text: msgText,
              },
            ],
          });
        } catch {
          /* best‑effort */
        }
        this.onLoading(false);
        return;
      }

      const isInvalidRequestError = () => {
        if (!err || typeof err !== "object") {
          return false;
        }
        // eslint-disable-next-line @typescript-eslint/no-explicit-any
        const e: any = err;

        if (
          e.type === "invalid_request_error" &&
          e.code === "model_not_found"
        ) {
          return true;
        }

        if (
          e.cause &&
          e.cause.type === "invalid_request_error" &&
          e.cause.code === "model_not_found"
        ) {
          return true;
        }

        return false;
      };

      if (isInvalidRequestError()) {
        try {
          // Extract request ID and error details from the error object

          // eslint-disable-next-line @typescript-eslint/no-explicit-any
          const e: any = err;

          const reqId =
            e.request_id ??
            (e.cause && e.cause.request_id) ??
            (e.cause && e.cause.requestId);

          const errorDetails = [
            `Status: ${e.status || (e.cause && e.cause.status) || "unknown"}`,
            `Code: ${e.code || (e.cause && e.cause.code) || "unknown"}`,
            `Type: ${e.type || (e.cause && e.cause.type) || "unknown"}`,
            `Message: ${
              e.message || (e.cause && e.cause.message) || "unknown"
            }`,
          ].join(", ");

          const msgText = `⚠️  OpenAI rejected the request${
            reqId ? ` (request ID: ${reqId})` : ""
          }. Error details: ${errorDetails}. Please verify your settings and try again.`;

          this.onItem({
            id: `error-${Date.now()}`,
            type: "message",
            role: "system",
            content: [
              {
                type: "input_text",
                text: msgText,
              },
            ],
          });
        } catch {
          /* best-effort */
        }
        this.onLoading(false);
        return;
      }

      // Re‑throw all other errors so upstream handlers can decide what to do.
      /* this._isWaitingForWebSearch = false; */ // Reset state on unexpected error (variable removed)
      throw err;
    }
  }

  // Maintained for backward compatibility - delegates to processToolCalls
  /* eslint-disable-next-line @typescript-eslint/no-unused-vars */
  private async processEventsWithoutStreaming(
    output: Array<ResponseFunctionToolCall>,
    emitItem: (item: ResponseItem) => void,
  ): Promise<Array<ResponseInputItem>> {
    this.debugLog(
      `processEventsWithoutStreaming called (deprecated), delegating to processToolCalls`,
    );

    if (this.canceled) {
      return [];
    }

    // Simply delegate to the new unified handler - cast to ensure compatibility
    return this.processToolCalls(
      output as unknown as Array<ResponseItem>,
      emitItem,
    );
  }

  /**
   * Cancel the current run. This aborts any active request to OpenAI and
   * rejects all pending promises so the UI can promptly return to the idle
   * state and listen for the next user input. This is typically invoked
   * when the user presses ESC.
   */
  public cancel(): void {
    if (isLoggingEnabled()) {
      log(`AgentLoop.cancel(): generation=${this.generation}`);
    }
    // Bump the generation counter so any in-flight tool handle results get
    // dropped. We want to prevent callbacks from a canceled run from emitting
    // items that might confuse the user (e.g. by seeing commands execute even
    // though they hit ESC).
    this.generation++;
    this.canceled = true;

    // If there's an active request to OpenAI underway, signal the controller to
    // abort so we don't waste tokens generating a response that the user won't
    // see. This also avoids having the user wait for the full API response.
    try {
      (
        this.currentStream as { controller?: { abort?: () => void } }
      )?.controller?.abort?.();
    } catch (err) {
      // Swallow errors from aborting the stream so that the cancel operation
      // itself does not crash.
      if (isLoggingEnabled()) {
        log(`AgentLoop.cancel(): error aborting stream: ${err}`);
      }
    }

    // Any function_call tool IDs that have been seen should be tracked. We
    // will emit synthetic "aborted" outputs for them on the next run() so
    // that the OpenAI API does not raise the "No tool output found for" error.
    if (this.currentStream) {
      // This is an ordered list of all call_ids emitted by the model for the
      // current run. We won't get events for any of them, so we do want to
      // emit synthetic "aborted" outputs to prevent API errors next time.
      // More context on this in the private `handleFunctionCallAbandoned`
      // method and in run().
      // Find and record any call_ids that were seen by the stream.
      for (const id of alreadyProcessedResponses) {
        if (typeof id === "string") {
          this.pendingAborts.add(id);
        }
      }
    }
  }

  /**
   * Permanently disable this instance. Cancels any active run and prevents
   * any future runs. This is called when the UI is about to be torn down, e.g.
   * when switching models or starting a new session.
   */
  public terminate(): void {
    if (isLoggingEnabled()) {
      log("AgentLoop.terminate(): terminating instance");
    }
    this.cancel();
    this.terminated = true;
    this.hardAbort.abort();
  }
}<|MERGE_RESOLUTION|>--- conflicted
+++ resolved
@@ -954,9 +954,7 @@
             this.onLoading(false);
             return;
           }
-<<<<<<< HEAD
           // Re-throw other errors
-=======
           // Suppress internal stack on JSON parse failures
           if (err instanceof SyntaxError) {
             this.onItem({
@@ -992,7 +990,6 @@
             this.onLoading(false);
             return;
           }
->>>>>>> fc1e4563
           throw err;
         } finally {
           this.currentStream = null;
